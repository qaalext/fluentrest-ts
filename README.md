--- conflicted
+++ resolved
@@ -1,7 +1,4 @@
-<<<<<<< HEAD
-=======
-# rest-assured-fluent-api-ts
->>>>>>> d86e2e8b
+
 
 A lightweight, chainable TypeScript API testing library inspired by Java's RestAssured. Built with Axios, JSONPath, and Joi for schema validation.
 
